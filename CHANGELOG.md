# Changelog

## Pending

BREAKING CHANGES
* [cli] rearranged commands under subcommands
* [stake] remove Tick and add EndBlocker

FEATURES
* [x/auth] Added AccountNumbers to BaseAccount and StdTxs to allow for replay protection with account pruning

IMPROVEMENTS
* bank module uses go-wire codec instead of 'encoding/json'
* auth module uses go-wire codec instead of 'encoding/json'
* revised use of endblock and beginblock
* added testnet command
* added localnet commands to Makefile (docker-based local testnet)

FIXES
<<<<<<< HEAD
* [cli] fixed cli-bash tests
* [ci] added cli-bash tests
* [basecoin] updated basecoin for stake and slashing

## 0.18.1

BREAKING CHANGES

* [x/auth] move stuff specific to auth anteHandler to the auth module rather than the types folder. This includes:
  * StdTx (and its related stuff i.e. StdSignDoc, etc)
  * StdFee
  * StdSignature
  * Account interface
  * Related to this organization, I also:
* [x/auth] got rid of AccountMapper interface (in favor of the struct already in auth module)
* [x/auth] removed the FeeHandler function from the AnteHandler, Replaced with FeeKeeper
* [x/auth] Removed GetSignatures() from Tx interface (as different Tx styles might use something different than StdSignature)
* [store] Removed SubspaceIterator and ReverseSubspaceIterator from KVStore interface and replaced them with helper functions in /types
* Switch to bech32cosmos on all human readable inputs and outputs 

BUG FIXES

* auto-sequencing transactions correctly
* query sequence via account store
* fixed duplicate pub_key in stake.Validator
=======
* [lcd] Switch to bech32 for addresses on all human readable inputs and outputs
* [lcd] fixed tx indexing/querying
* [cli] Added `--gas` flag to specify transaction gas limit
* [gaia] Registered slashing message handler
* [x/slashing] Set signInfo.StartHeight correctly for newly bonded validators
>>>>>>> 5bf58ee4

## 0.18.0

_TBD_

BREAKING CHANGES

* [stake] candidate -> validator throughout (details in refactor comment)
* [stake] delegate-bond -> delegation throughout
* [stake] `gaiacli query validator` takes and argument instead of using the `--address-candidate` flag
* [stake] introduce `gaiacli query delegations`
* [stake] staking refactor
  * ValidatorsBonded store now take sorted pubKey-address instead of validator owner-address,
    is sorted like Tendermint by pk's address
  * store names more understandable
  * removed temporary ToKick store, just needs a local map!
  * removed distinction between candidates and validators
    * everything is now a validator
    * only validators with a status == bonded are actively validating/receiving rewards
  * Introduction of Unbonding fields, lowlevel logic throughout (not fully implemented with queue)
  * Introduction of PoolShares type within validators,
    replaces three rational fields (BondedShares, UnbondingShares, UnbondedShares

FEATURES

* [x/auth] Added ability to change pubkey to auth module
* [baseapp] baseapp now has settable functions for filtering peers by address/port & public key
* [sdk] Gas consumption is now measured as transactions are executed
  * Transactions which run out of gas stop execution and revert state changes
  * A "simulate" query has been added to determine how much gas a transaction will need
  * Modules can include their own gas costs for execution of particular message types
* [stake] Seperation of fee distribution to a new module
* [stake] Creation of a validator/delegation generics in `/types`
* [stake] Helper Description of the store in x/stake/store.md
* [stake] removed use of caches in the stake keeper
* [stake] Added REST API
* [Makefile] Added terraform/ansible playbooks to easily create remote testnets on Digital Ocean

BUG FIXES

* Auto-sequencing now works correctly
* [stake] staking delegator shares exchange rate now relative to equivalent-bonded-tokens the validator has instead of bonded tokens
  ^ this is important for unbonded validators in the power store!
* [docs] Downgraded Swagger to v2 for downstream compatibility

## 0.17.2

_May 20, 2018_

Update to Tendermint v0.19.5 (reduce WAL use, bound the mempool and some rpcs, improve logging)

## 0.17.1 (May 17, 2018)

Update to Tendermint v0.19.4 (fixes a consensus bug and improves logging)

## 0.17.0 (May 15, 2018)

BREAKING CHANGES

* [stake] MarshalJSON -> MarshalBinary
* Queries against the store must be prefixed with the path "/store"

FEATURES

* [gaiacli] Support queries for candidates, delegator-bonds
* [gaiad] Added `gaiad export` command to export current state to JSON
* [x/bank] Tx tags with sender/recipient for indexing & later retrieval
* [x/stake] Tx tags with delegator/candidate for delegation & unbonding, and candidate info for declare candidate / edit validator

IMPROVEMENTS

* [gaiad] Update for Tendermint v0.19.3 (improve `/dump_consensus_state` and add
  `/consensus_state`)
* [spec/ibc] Added spec!
* [spec/stake] Cleanup structure, include details about slashing and
  auto-unbonding
* [spec/governance] Fixup some names and pseudocode
* NOTE: specs are still a work-in-progress ...

BUG FIXES

* Auto-sequencing now works correctly

## 0.16.0 (May 14th, 2018)

BREAKING CHANGES

* Move module REST/CLI packages to x/[module]/client/rest and x/[module]/client/cli
* Gaia simple-staking bond and unbond functions replaced
* [stake] Delegator bonds now store the height at which they were updated
* All module keepers now require a codespace, see basecoin or democoin for usage
* Many changes to names throughout
  * Type as a prefix naming convention applied (ex. BondMsg -> MsgBond)
  * Removed redundancy in names (ex. stake.StakeKeeper -> stake.Keeper)
* Removed SealedAccountMapper
* gaiad init now requires use of `--name` flag
* Removed Get from Msg interface
* types/rational now extends big.Rat

FEATURES:

* Gaia stake commands include, CreateValidator, EditValidator, Delegate, Unbond
* MountStoreWithDB without providing a custom store works.
* Repo is now lint compliant / GoMetaLinter with tendermint-lint integrated into CI
* Better key output, pubkey go-amino hex bytes now output by default
* gaiad init overhaul
  * Create genesis transactions with `gaiad init gen-tx`
  * New genesis account keys are automatically added to the client keybase (introduce `--client-home` flag)
  * Initialize with genesis txs using `--gen-txs` flag
* Context now has access to the application-configured logger
* Add (non-proof) subspace query helper functions
* Add more staking query functions: candidates, delegator-bonds

BUG FIXES

* Gaia now uses stake, ported from github.com/cosmos/gaia

## 0.15.1 (April 29, 2018)

IMPROVEMENTS:

* Update Tendermint to v0.19.1 (includes many rpc fixes)

## 0.15.0 (April 29, 2018)

NOTE: v0.15.0 is a large breaking change that updates the encoding scheme to use
[Amino](github.com/tendermint/go-amino).

For details on how this changes encoding for public keys and addresses,
see the [docs](https://github.com/tendermint/tendermint/blob/v0.19.1/docs/specification/new-spec/encoding.md#public-key-cryptography).

BREAKING CHANGES

* Remove go-wire, use go-amino
* [store] Add `SubspaceIterator` and `ReverseSubspaceIterator` to `KVStore` interface
* [basecoin] NewBasecoinApp takes a `dbm.DB` and uses namespaced DBs for substores

FEATURES:

* Add CacheContext
* Add auto sequencing to client
* Add FeeHandler to ante handler

BUG FIXES

* MountStoreWithDB without providing a custom store works.

## 0.14.1 (April 9, 2018)

BUG FIXES

* [gaiacli] Fix all commands (just a duplicate of basecli for now)

## 0.14.0 (April 9, 2018)

BREAKING CHANGES:

* [client/builder] Renamed to `client/core` and refactored to use a CoreContext
  struct
* [server] Refactor to improve useability and de-duplicate code
* [types] `Result.ToQuery -> Error.QueryResult`
* [makefile] `make build` and `make install` only build/install `gaiacli` and
  `gaiad`. Use `make build_examples` and `make install_examples` for
  `basecoind/basecli` and `democoind/democli`
* [staking] Various fixes/improvements

FEATURES:

* [democoin] Added Proof-of-Work module

BUG FIXES

* [client] Reuse Tendermint RPC client to avoid excessive open files
* [client] Fix setting log level
* [basecoin] Sort coins in genesis

## 0.13.1 (April 3, 2018)

BUG FIXES

* [x/ibc] Fix CLI and relay for IBC txs
* [x/stake] Various fixes/improvements

## 0.13.0 (April 2, 2018)

BREAKING CHANGES

* [basecoin] Remove cool/sketchy modules -> moved to new `democoin`
* [basecoin] NewBasecoinApp takes a `map[string]dbm.DB` as temporary measure
  to allow mounting multiple stores with their own DB until they can share one
* [x/staking] Renamed to `simplestake`
* [builder] Functions don't take `passphrase` as argument
* [server] GenAppParams returns generated seed and address
* [basecoind] `init` command outputs JSON of everything necessary for testnet
* [basecoind] `basecoin.db -> data/basecoin.db`
* [basecli] `data/keys.db -> keys/keys.db`

FEATURES

* [types] `Coin` supports direct arithmetic operations
* [basecoind] Add `show_validator` and `show_node_id` commands
* [x/stake] Initial merge of full staking module!
* [democoin] New example application to demo custom modules

IMPROVEMENTS

* [makefile] `make install`
* [testing] Use `/tmp` for directories so they don't get left in the repo

BUG FIXES

* [basecoin] Allow app to be restarted
* [makefile] Fix build on Windows
* [basecli] Get confirmation before overriding key with same name

## 0.12.0 (March 27 2018)

BREAKING CHANGES

* Revert to old go-wire for now
* glide -> godep
* [types] ErrBadNonce -> ErrInvalidSequence
* [types] Replace tx.GetFeePayer with FeePayer(tx) - returns the first signer
* [types] NewStdTx takes the Fee
* [types] ParseAccount -> AccountDecoder; ErrTxParse -> ErrTxDecoder
* [x/auth] AnteHandler deducts fees
* [x/bank] Move some errors to `types`
* [x/bank] Remove sequence and signature from Input

FEATURES

* [examples/basecoin] New cool module to demonstrate use of state and custom transactions
* [basecoind] `show_node_id` command
* [lcd] Implement the Light Client Daemon and endpoints
* [types/stdlib] Queue functionality
* [store] Subspace iterator on IAVLTree
* [types] StdSignDoc is the document that gets signed (chainid, msg, sequence, fee)
* [types] CodeInvalidPubKey
* [types] StdFee, and StdTx takes the StdFee
* [specs] Progression of MVPs for IBC
* [x/ibc] Initial shell of IBC functionality (no proofs)
* [x/simplestake] Simple staking module with bonding/unbonding

IMPROVEMENTS

* Lots more tests!
* [client/builder] Helpers for forming and signing transactions
* [types] sdk.Address
* [specs] Staking

BUG FIXES

* [x/auth] Fix setting pubkey on new account
* [x/auth] Require signatures to include the sequences
* [baseapp] Dont panic on nil handler
* [basecoin] Check for empty bytes in account and tx

## 0.11.0 (March 1, 2017)

BREAKING CHANGES

* [examples] dummy -> kvstore
* [examples] Remove gaia
* [examples/basecoin] MakeTxCodec -> MakeCodec
* [types] CommitMultiStore interface has new `GetCommitKVStore(key StoreKey) CommitKVStore` method

FEATURES

* [examples/basecoin] CLI for `basecli` and `basecoind` (!)
* [baseapp] router.AddRoute returns Router

IMPROVEMENTS

* [baseapp] Run msg handlers on CheckTx
* [docs] Add spec for REST API
* [all] More tests!

BUG FIXES

* [baseapp] Fix panic on app restart
* [baseapp] InitChain does not call Commit
* [basecoin] Remove IBCStore because mounting multiple stores is currently broken

## 0.10.0 (February 20, 2017)

BREAKING CHANGES

* [baseapp] NewBaseApp(logger, db)
* [baseapp] NewContext(isCheckTx, header)
* [x/bank] CoinMapper -> CoinKeeper

FEATURES

* [examples/gaia] Mock CLI !
* [baseapp] InitChainer, BeginBlocker, EndBlocker
* [baseapp] MountStoresIAVL

IMPROVEMENTS

* [docs] Various improvements.
* [basecoin] Much simpler :)

BUG FIXES

* [baseapp] initialize and reset msCheck and msDeliver properly

## 0.9.0 (February 13, 2017)

BREAKING CHANGES

* Massive refactor. Basecoin works. Still needs <3

## 0.8.1

* Updates for dependencies

## 0.8.0 (December 18, 2017)

* Updates for dependencies

## 0.7.1 (October 11, 2017)

IMPROVEMENTS:

* server/commands: GetInitCmd takes list of options

## 0.7.0 (October 11, 2017)

BREAKING CHANGES:

* Everything has changed, and it's all about to change again, so don't bother using it yet!

## 0.6.2 (July 27, 2017)

IMPROVEMENTS:

* auto-test all tutorials to detect breaking changes
* move deployment scripts from `/scripts` to `/publish` for clarity

BUG FIXES:

* `basecoin init` ensures the address in genesis.json is valid
* fix bug that certain addresses couldn't receive ibc packets

## 0.6.1 (June 28, 2017)

Make lots of small cli fixes that arose when people were using the tools for
the testnet.

IMPROVEMENTS:

* basecoin
  * `basecoin start` supports all flags that `tendermint node` does, such as
    `--rpc.laddr`, `--p2p.seeds`, and `--p2p.skip_upnp`
  * fully supports `--log_level` and `--trace` for logger configuration
  * merkleeyes no longers spams the logs... unless you want it
    * Example: `basecoin start --log_level="merkleeyes:info,state:info,*:error"`
    * Example: `basecoin start --log_level="merkleeyes:debug,state:info,*:error"`
* basecli
  * `basecli init` is more intelligent and only complains if there really was
    a connected chain, not just random files
  * support `localhost:46657` or `http://localhost:46657` format for nodes,
    not just `tcp://localhost:46657`
  * Add `--genesis` to init to specify chain-id and validator hash
    * Example: `basecli init --node=localhost:46657 --genesis=$HOME/.basecoin/genesis.json`
  * `basecli rpc` has a number of methods to easily accept tendermint rpc, and verifies what it can

BUG FIXES:

* basecli
  * `basecli query account` accepts hex account address with or without `0x`
    prefix
  * gives error message when running commands on an unitialized chain, rather
    than some unintelligable panic

## 0.6.0 (June 22, 2017)

Make the basecli command the only way to use client-side, to enforce best
security practices. Lots of enhancements to get it up to production quality.

BREAKING CHANGES:

* ./cmd/commands -> ./cmd/basecoin/commands
* basecli
  * `basecli proof state get` -> `basecli query key`
  * `basecli proof tx get` -> `basecli query tx`
  * `basecli proof state get --app=account` -> `basecli query account`
  * use `--chain-id` not `--chainid` for consistency
  * update to use `--trace` not `--debug` for stack traces on errors
  * complete overhaul on how tx and query subcommands are added. (see counter or trackomatron for examples)
  * no longer supports counter app (see new countercli)
* basecoin
  * `basecoin init` takes an argument, an address to allocate funds to in the genesis
  * removed key2.json
  * removed all client side functionality from it (use basecli now for proofs)
    * no tx subcommand
    * no query subcommand
    * no account (query) subcommand
    * a few other random ones...
  * enhanced relay subcommand
    * relay start did what relay used to do
    * relay init registers both chains on one another (to set it up so relay start just works)
* docs
  * removed `example-plugin`, put `counter` inside `docs/guide`
* app
  * Implements ABCI handshake by proxying merkleeyes.Info()

IMPROVEMENTS:

* `basecoin init` support `--chain-id`
* intergrates tendermint 0.10.0 (not the rc-2, but the real thing)
* commands return error code (1) on failure for easier script testing
* add `reset_all` to basecli, and never delete keys on `init`
* new shutil based unit tests, with better coverage of the cli actions
* just `make fresh` when things are getting stale ;)

BUG FIXES:

* app: no longer panics on missing app_options in genesis (thanks, anton)
* docs: updated all docs... again
* ibc: fix panic on getting BlockID from commit without 100% precommits (still a TODO)

## 0.5.2 (June 2, 2017)

BUG FIXES:

* fix parsing of the log level from Tendermint config (#97)

## 0.5.1 (May 30, 2017)

BUG FIXES:

* fix ibc demo app to use proper tendermint flags, 0.10.0-rc2 compatibility
* Make sure all cli uses new json.Marshal not wire.JSONBytes

## 0.5.0 (May 27, 2017)

BREAKING CHANGES:

* only those related to the tendermint 0.9 -> 0.10 upgrade

IMPROVEMENTS:

* basecoin cli
  * integrates tendermint 0.10.0 and unifies cli (init, unsafe_reset_all, ...)
  * integrate viper, all command line flags can also be defined in environmental variables or config.toml
* genesis file
  * you can define accounts with either address or pub_key
  * sorts coins for you, so no silent errors if not in alphabetical order
* [light-client](https://github.com/tendermint/light-client) integration
  * no longer must you trust the node you connect to, prove everything!
  * new [basecli command](./cmd/basecli/README.md)
  * integrated [key management](https://github.com/tendermint/go-crypto/blob/master/cmd/README.md), stored encrypted locally
  * tracks validator set changes and proves everything from one initial validator seed
  * `basecli proof state` gets complete proofs for any abci state
  * `basecli proof tx` gets complete proof where a tx was stored in the chain
  * `basecli proxy` exposes tendermint rpc, but only passes through results after doing complete verification

BUG FIXES:

* no more silently ignored error with invalid coin names (eg. "17.22foo coin" used to parse as "17 foo", not warning/error)

## 0.4.1 (April 26, 2017)

BUG FIXES:

* Fix bug in `basecoin unsafe_reset_X` where the `priv_validator.json` was not being reset

## 0.4.0 (April 21, 2017)

BREAKING CHANGES:

* CLI now uses Cobra, which forced changes to some of the flag names and orderings

IMPROVEMENTS:

* `basecoin init` doesn't generate error if already initialized
* Much more testing

## 0.3.1 (March 23, 2017)

IMPROVEMENTS:

* CLI returns exit code 1 and logs error before exiting

## 0.3.0 (March 23, 2017)

BREAKING CHANGES:

* Remove `--data` flag and use `BCHOME` to set the home directory (defaults to `~/.basecoin`)
* Remove `--in-proc` flag and start Tendermint in-process by default (expect Tendermint files in $BCHOME/tendermint).
  To start just the ABCI app/server, use `basecoin start --without-tendermint`.
* Consolidate genesis files so the Basecoin genesis is an object under `app_options` in Tendermint genesis. For instance:

```
{
  "app_hash": "",
  "chain_id": "foo_bar_chain",
  "genesis_time": "0001-01-01T00:00:00.000Z",
  "validators": [
    {
      "amount": 10,
      "name": "",
      "pub_key": [
	1,
	"7B90EA87E7DC0C7145C8C48C08992BE271C7234134343E8A8E8008E617DE7B30"
      ]
    }
  ],
  "app_options": {
    "accounts": [{
      "pub_key": {
        "type": "ed25519",
        "data": "6880db93598e283a67c4d88fc67a8858aa2de70f713fe94a5109e29c137100c2"
      },
      "coins": [
        {
          "denom": "blank",
          "amount": 12345
        },
        {
          "denom": "ETH",
          "amount": 654321
        }
      ]
    }],
    "plugin_options": ["plugin1/key1", "value1", "plugin1/key2", "value2"]
  }
}
```

Note the array of key-value pairs is now under `app_options.plugin_options` while the `app_options` themselves are well formed.
We also changed `chainID` to `chain_id` and consolidated to have just one of them.

FEATURES:

* Introduce `basecoin init` and `basecoin unsafe_reset_all`

## 0.2.0 (March 6, 2017)

BREAKING CHANGES:

* Update to ABCI v0.4.0 and Tendermint v0.9.0
* Coins are specified on the CLI as `Xcoin`, eg. `5gold`
* `Cost` is now `Fee`

FEATURES:

* CLI for sending transactions and querying the state,
  designed to be easily extensible as plugins are implemented
* Run Basecoin in-process with Tendermint
* Add `/account` path in Query
* IBC plugin for InterBlockchain Communication
* Demo script of IBC between two chains

IMPROVEMENTS:

* Use new Tendermint `/commit` endpoint for crafting IBC transactions
* More unit tests
* Use go-crypto S structs and go-data for more standard JSON
* Demo uses fewer sleeps

BUG FIXES:

* Various little fixes in coin arithmetic
* More commit validation in IBC
* Return results from transactions

## PreHistory

##### January 14-18, 2017

* Update to Tendermint v0.8.0
* Cleanup a bit and release blog post

##### September 22, 2016

* Basecoin compiles again<|MERGE_RESOLUTION|>--- conflicted
+++ resolved
@@ -17,7 +17,6 @@
 * added localnet commands to Makefile (docker-based local testnet)
 
 FIXES
-<<<<<<< HEAD
 * [cli] fixed cli-bash tests
 * [ci] added cli-bash tests
 * [basecoin] updated basecoin for stake and slashing
@@ -43,13 +42,6 @@
 * auto-sequencing transactions correctly
 * query sequence via account store
 * fixed duplicate pub_key in stake.Validator
-=======
-* [lcd] Switch to bech32 for addresses on all human readable inputs and outputs
-* [lcd] fixed tx indexing/querying
-* [cli] Added `--gas` flag to specify transaction gas limit
-* [gaia] Registered slashing message handler
-* [x/slashing] Set signInfo.StartHeight correctly for newly bonded validators
->>>>>>> 5bf58ee4
 
 ## 0.18.0
 
