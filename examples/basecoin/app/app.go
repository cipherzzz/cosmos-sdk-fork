--- conflicted
+++ resolved
@@ -53,11 +53,7 @@
 	// create your application type
 	var app = &BasecoinApp{
 		cdc:        cdc,
-<<<<<<< HEAD
-		BaseApp:    bam.NewBaseAppNoCodec(appName, logger, db, auth.DefaultTxDecoder(cdc)),
-=======
-		BaseApp:    bam.NewBaseApp(appName, cdc, logger, db, baseAppOptions...),
->>>>>>> 43b9cc6d
+		BaseApp:    bam.NewBaseAppNoCodec(appName, logger, db, auth.DefaultTxDecoder(cdc), baseAppOptions...),
 		keyMain:    sdk.NewKVStoreKey("main"),
 		keyAccount: sdk.NewKVStoreKey("acc"),
 		keyIBC:     sdk.NewKVStoreKey("ibc"),
