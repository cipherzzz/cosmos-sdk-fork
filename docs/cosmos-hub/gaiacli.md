--- conflicted
+++ resolved
@@ -255,10 +255,7 @@
 
 ::: tip Note
 The `--generate-only` flag prevents `gaiacli` from accessing the local keybase.
-<<<<<<< HEAD
-=======
 Thus when such flag is supplied `<sender_key_name_or_address>` must be an address.
->>>>>>> 95e3d7d0
 :::
 
 You can validate the transaction's signatures by typing the following:
