--- conflicted
+++ resolved
@@ -168,9 +168,6 @@
 
 The `SetCmdClientContextHandler` call reads persistent flags via `ReadPersistentCommandFlags` which creates a `client.Context` and sets that on the root command's `Context`.
 
-<<<<<<< HEAD
-The `InterceptConfigsPreRunHandler` call creates a viper literal, default `server.Context`, and a logger and sets that on the root command's `Context`. The `server.Context` will be modified and saved to disk via the internal `interceptConfigs` call, which either reads or creates a CometBFT configuration based on the home path provided. In addition, `interceptConfigs` also reads and loads the application configuration, `app.toml`, and binds that to the `server.Context` viper literal. This is vital so the application can get access to not only the CLI flags, but also to the application configuration values provided by this file.
-=======
 The `InterceptConfigsPreRunHandler` call creates a viper literal, default `server.Context`, and a logger and sets that on the root command's `Context`. The `server.Context` will be modified and saved to disk. The internal `interceptConfigs` call reads or creates a Tendermint configuration based on the home path provided. In addition, `interceptConfigs` also reads and loads the application configuration, `app.toml`, and binds that to the `server.Context` viper literal. This is vital so the application can get access to not only the CLI flags, but also to the application configuration values provided by this file.
 
 :::tip
@@ -195,5 +192,4 @@
 +return server.SetCmdServerContext(cmd, serverCtx)
 ```
 
-:::
->>>>>>> 0282cfe7
+:::