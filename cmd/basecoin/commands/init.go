--- conflicted
+++ resolved
@@ -12,6 +12,7 @@
 
 	tcmd "github.com/tendermint/tendermint/cmd/tendermint/commands"
 	"github.com/tendermint/tendermint/config"
+	cmn "github.com/tendermint/tmlibs/common"
 )
 
 // InitCmd - node initialization command
@@ -54,19 +55,16 @@
 		return fmt.Errorf("`init` takes one argument, a basecoin account address. Generate one using `basecli keys new mykey`")
 	}
 	userAddr := args[0]
-<<<<<<< HEAD
-	genesis := GetGenesisJSON(viper.GetString(FlagChainID), userAddr)
-=======
 	// verify this account is correct
-	data, err := hex.DecodeString(StripHex(userAddr))
+	data, err := hex.DecodeString(cmn.StripHex(userAddr))
 	if err != nil {
 		return errors.Wrap(err, "Invalid address")
 	}
 	if len(data) != 20 {
 		return errors.New("Address must be 20-bytes in hex")
 	}
->>>>>>> 450823b5
 
+	genesis := GetGenesisJSON(viper.GetString(FlagChainID), userAddr)
 	return CreateGenesisValidatorFiles(cfg, genesis, cmd.Root().Name())
 }
 
