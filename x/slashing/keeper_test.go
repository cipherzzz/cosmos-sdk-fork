--- conflicted
+++ resolved
@@ -30,13 +30,8 @@
 	ctx = ctx.WithBlockHeight(-1)
 	sk = sk.WithHooks(keeper.Hooks())
 	amtInt := int64(100)
-<<<<<<< HEAD
-	addr, val, amt := addrs[0], pks[0], sdk.NewInt(amtInt)
-	got := stake.NewHandler(sk)(ctx, NewTestMsgCreateValidator(addr, val, amt))
-=======
 	operatorAddr, val, amt := addrs[0], pks[0], sdk.NewInt(amtInt)
 	got := stake.NewHandler(sk)(ctx, newTestMsgCreateValidator(operatorAddr, val, amt))
->>>>>>> e2510886
 	require.True(t, got.IsOK())
 	validatorUpdates := stake.EndBlocker(ctx, sk)
 	keeper.AddValidators(ctx, validatorUpdates)
@@ -76,15 +71,9 @@
 	ctx, ck, sk, _, keeper := createTestInput(t)
 	sk = sk.WithHooks(keeper.Hooks())
 	amtInt := int64(100)
-<<<<<<< HEAD
-	addr, amt := addrs[0], sdk.NewInt(amtInt)
-	valConsPubKey, valConsAddr := pks[0], sdk.ConsAddress(pks[0].Address())
-	got := stake.NewHandler(sk)(ctx, NewTestMsgCreateValidator(addr, valConsPubKey, amt))
-=======
 	operatorAddr, amt := addrs[0], sdk.NewInt(amtInt)
 	valConsPubKey, valConsAddr := pks[0], pks[0].Address()
 	got := stake.NewHandler(sk)(ctx, newTestMsgCreateValidator(operatorAddr, valConsPubKey, amt))
->>>>>>> e2510886
 	require.True(t, got.IsOK())
 	validatorUpdates := stake.EndBlocker(ctx, sk)
 	ctx = ctx.WithBlockHeight(ctx.BlockHeight() + 1)
